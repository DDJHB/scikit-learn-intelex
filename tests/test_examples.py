import os
import sys
test_path = os.path.abspath(os.path.dirname(__file__))
unittest_data_path = os.path.join(test_path, "unittest_data")
examples_path = os.path.join(os.path.dirname(test_path), "examples")
sys.path.insert(0, examples_path)
os.chdir(examples_path)

import unittest
import numpy as np
import pandas as pd
from scipy.sparse import csr_matrix

from daal4py import __daal_link_version__ as dv
daal_version = tuple(map(int, (dv[0:4], dv[4:8])))

# function reading file and returning numpy array
def np_read_csv(f, c=None, s=0, n=np.iinfo(np.int64).max, t=np.float64):
    if s==0 and n==np.iinfo(np.int64).max:
        return np.loadtxt(f, usecols=c, delimiter=',', ndmin=2, dtype=t)
    a = np.genfromtxt(f, usecols=c, delimiter=',', skip_header=s, max_rows=n, dtype=t)
    if a.shape[0] == 0:
        raise Exception("done")
    if a.ndim == 1:
        return a[:, np.newaxis]
    return a

# function reading file and returning pandas DataFrame
pd_read_csv = lambda f, c=None, s=0, n=None, t=np.float64: pd.read_csv(f, usecols=c, delimiter=',', header=None, skiprows=s, nrows=n, dtype=t)

# function reading file and returning scipy.sparse.csr_matrix
csr_read_csv = lambda f, c=None, s=0, n=None, t=np.float64: csr_matrix(pd_read_csv(f, c, s=s, n=n, t=t))


def add_test(cls, e, f=None, attr=None, ver=(0,0)):
    import importlib
    @unittest.skipIf(daal_version < ver, "not supported in this library version")
    def testit(self):
        ex = importlib.import_module(e)
        result = self.call(ex)
        if f and attr:
            testdata = np_read_csv(os.path.join(unittest_data_path, f))
            self.assertTrue(np.allclose(attr(result) if callable(attr) else getattr(result, attr), testdata, atol=1e-05))
        else:
            self.assertTrue(True)
    setattr(cls, 'test_'+e, testit)


class Base():
    """
    We also use generic functions to test these, they get added later.
    """

    def test_kdtree_knn_classification_batch(self):
        import kdtree_knn_classification_batch as ex
        (_, predict_result, test_labels) = self.call(ex)
        self.assertTrue(np.count_nonzero(test_labels != predict_result.prediction) < 170)

    def test_svd_batch(self):
        import svd_batch as ex
        (data, result) = self.call(ex)
        self.assertTrue(np.allclose(data, np.matmul(np.matmul(result.leftSingularMatrix,np.diag(result.singularValues[0])),result.rightSingularMatrix)))
 
    def test_svd_stream(self):
        import svd_streaming as ex
        result = self.call(ex)
        data = np.loadtxt("./data/distributed/svd_1.csv", delimiter=',')
        for f in ["./data/distributed/svd_{}.csv".format(i) for i in range(2,5)]:
            data = np.append(data, np.loadtxt(f, delimiter=','), axis=0)
        self.assertTrue(np.allclose(data, np.matmul(np.matmul(result.leftSingularMatrix,np.diag(result.singularValues[0])),result.rightSingularMatrix)))

    def test_svm_batch(self):
        testdata = np_read_csv(os.path.join(unittest_data_path, "svm_batch.csv"), range(1))
        import svm_batch as ex
        (predict_result, _) = self.call(ex)
        self.assertTrue(np.absolute(predict_result.prediction - testdata).max() < np.absolute(predict_result.prediction.max() - predict_result.prediction.min()) * 0.05)


gen_examples = [
<<<<<<< HEAD
    ('adaboost_batch', None, None, (2019, 3)),
    ('adagrad_mse_batch', 'adagrad_mse_batch.csv', 'minimum'),
    ('association_rules_batch', 'association_rules_batch.csv', 'confidence'),
    ('bacon_outlier_batch', 'multivariate_outlier_batch.csv', lambda r: r[1].weights),
    ('brownboost_batch', None, None, (2019, 3)),
=======
    ('adaboost_batch', None, None, (2019, 4)),
    ('adagrad_mse_batch', 'adagrad_mse_batch.csv', 'minimum'),
    ('association_rules_batch', 'association_rules_batch.csv', 'confidence'),
    ('bacon_outlier_batch', 'multivariate_outlier_batch.csv', lambda r: r[1].weights),
    ('brownboost_batch', None, None, (2019, 4)),
>>>>>>> 9aa39e2e
    ('correlation_distance_batch', 'correlation_distance_batch.csv', lambda r: [[np.amin(r.correlationDistance)],
                                                                                [np.amax(r.correlationDistance)],
                                                                                [np.mean(r.correlationDistance)],
                                                                                [np.average(r.correlationDistance)]]),
    ('cosine_distance_batch', 'cosine_distance_batch.csv', lambda r: [[np.amin(r.cosineDistance)],
                                                                      [np.amax(r.cosineDistance)],
                                                                      [np.mean(r.cosineDistance)],
                                                                      [np.average(r.cosineDistance)]]),
    #('gradient_boosted_regression_batch', 'gradient_boosted_regression_batch.csv', lambda x: x[1].prediction),
    ('cholesky_batch', 'cholesky_batch.csv', 'choleskyFactor'),
<<<<<<< HEAD
    ('covariance_batch', 'covariance.csv', 'covariance', (2019, 3)),
    ('covariance_streaming', 'covariance.csv', 'covariance', (2019, 3)),
=======
    ('covariance_batch', 'covariance.csv', 'covariance'),
    ('covariance_streaming', 'covariance.csv', 'covariance'),
>>>>>>> 9aa39e2e
    ('decision_forest_classification_batch', 'decision_forest_classification_batch.csv', lambda r: r[1].prediction, (2019, 1)),
    ('decision_forest_regression_batch', 'decision_forest_regression_batch.csv', lambda r: r[1].prediction, (2019, 1)),
    ('decision_tree_classification_batch', 'decision_tree_classification_batch.csv', lambda r: r[1].prediction),
    ('decision_tree_regression_batch', 'decision_tree_regression_batch.csv', lambda r: r[1].prediction),
    ('distributions_bernoulli_batch',),
    ('distributions_normal_batch',),
    ('distributions_uniform_batch',),
    ('em_gmm_batch', 'em_gmm.csv', lambda r: r.covariances[0]),
    ('gradient_boosted_classification_batch',),
    ('gradient_boosted_regression_batch',),
    ('implicit_als_batch', 'implicit_als_batch.csv', 'prediction'),
    ('kmeans_batch', 'kmeans_batch.csv', 'centroids'),
    ('lbfgs_cr_entr_loss_batch', 'lbfgs_cr_entr_loss_batch.csv', 'minimum'),
    ('lbfgs_mse_batch', 'lbfgs_mse_batch.csv', 'minimum'),
    ('linear_regression_batch', 'linear_regression_batch.csv', lambda r: r[1].prediction),
    ('linear_regression_streaming', 'linear_regression_batch.csv', lambda r: r[1].prediction),
    ('log_reg_binary_dense_batch', 'log_reg_binary_dense_batch.csv', lambda r: r[1].prediction),
    ('log_reg_dense_batch',),
<<<<<<< HEAD
    ('logitboost_batch', None, None, (2019, 3)),
=======
    ('logitboost_batch', None, None, (2019, 4)),
>>>>>>> 9aa39e2e
    ('low_order_moms_dense_batch', 'low_order_moms_dense_batch.csv', lambda r: np.vstack((r.minimum,
                                                                                          r.maximum,
                                                                                          r.sum,
                                                                                          r.sumSquares,
                                                                                          r.sumSquaresCentered,
                                                                                          r.mean,
                                                                                          r.secondOrderRawMoment,
                                                                                          r.variance,
                                                                                          r.standardDeviation,
<<<<<<< HEAD
                                                                                          r.variation)), (2019, 3)),
=======
                                                                                          r.variation))),
>>>>>>> 9aa39e2e
    ('low_order_moms_streaming', 'low_order_moms_dense_batch.csv', lambda r: np.vstack((r.minimum,
                                                                                        r.maximum,
                                                                                        r.sum,
                                                                                        r.sumSquares,
                                                                                        r.sumSquaresCentered,
                                                                                        r.mean,
                                                                                        r.secondOrderRawMoment,
                                                                                        r.variance,
                                                                                        r.standardDeviation,
<<<<<<< HEAD
                                                                                        r.variation)), (2019, 3)),
=======
                                                                                        r.variation))),
>>>>>>> 9aa39e2e
    ('math_abs_batch',),
    ('math_logistic_batch',),
    ('math_relu_batch',),
    ('math_smoothrelu_batch',),
    ('math_softmax_batch',),
    ('math_tanh_batch',),
    ('multivariate_outlier_batch', 'multivariate_outlier_batch.csv', lambda r: r[1].weights),
    ('naive_bayes_batch', 'naive_bayes_batch.csv', lambda r: r[0].prediction),
    ('naive_bayes_streaming', 'naive_bayes_batch.csv', lambda r: r[0].prediction),
    ('normalization_minmax_batch', 'normalization_minmax.csv', 'normalizedData'),
    ('normalization_zscore_batch', 'normalization_zscore.csv', 'normalizedData'),
    ('pca_batch', 'pca_batch.csv', 'eigenvectors'),
    ('pca_transform_batch', 'pca_transform_batch.csv', lambda r: r[1].transformedData),
    ('pivoted_qr_batch', 'pivoted_qr.csv', 'matrixR'),
    ('quantiles_batch', 'quantiles.csv', 'quantiles'),
    ('qr_batch', 'qr.csv', 'matrixR'),
    ('qr_streaming', 'qr.csv', 'matrixR'),
    ('ridge_regression_batch', 'ridge_regression_batch.csv', lambda r: r[0].prediction),
    ('ridge_regression_streaming', 'ridge_regression_batch.csv', lambda r: r[0].prediction),
    ('saga_batch', None, None, (2019, 3)),
    ('sgd_logistic_loss_batch', 'sgd_logistic_loss_batch.csv', 'minimum'),
    ('sgd_mse_batch', 'sgd_mse_batch.csv', 'minimum'),
    ('sorting_batch',),
<<<<<<< HEAD
    ('stump_classification_batch', None, None, (2019, 3)),
    ('stump_regression_batch', None, None, (2019, 3)),
=======
    ('stump_classification_batch', None, None, (2019, 4)),
    ('stump_regression_batch', None, None, (2019, 4)),
>>>>>>> 9aa39e2e
    ('svm_multiclass_batch', 'svm_multiclass_batch.csv', lambda r: r[0].prediction),
    ('univariate_outlier_batch', 'univariate_outlier_batch.csv', lambda r: r[1].weights),
]

for example in gen_examples:
    add_test(Base, *example)
    

class TestExNpyArray(Base, unittest.TestCase):
    """
    We run and validate all the examples but read data with numpy, so working natively on a numpy arrays.
    """
    def call(self, ex):
        return ex.main(readcsv=np_read_csv)


class TestExPandasDF(Base, unittest.TestCase):
    "We run and validate all the examples but read data with pandas, so working natively on a pandas DataFrame"
    def call(self, ex):
        return ex.main(readcsv=pd_read_csv)


class TestExCSRMatrix(Base, unittest.TestCase):
    """
    We run and validate all the examples but use scipy-sparse-csr_matrix as input data.
    We also let algos use CSR method (some algos ignore the method argument since they do not specifically support CSR).
    """
    def call(self, ex):
        # some algos do not support CSR matrices
        if  ex.__name__.startswith('sorting'):
            self.skipTest("not supporting CSR")
        method = 'singlePassCSR' if any(x in ex.__name__ for x in ['low_order_moms', 'covariance']) else 'fastCSR'
        # cannot use fastCSR ofr implicit als; bug in Intel(R) DAAL?
        if 'implicit_als' in ex.__name__:
            method = 'defaultDense'
        if hasattr(ex, 'dflt_method'):
            low_order_moms
            method = ex.dflt_method.replace('defaultDense', 'fastCSR').replace('Dense', 'CSR')
        return ex.main(readcsv=csr_read_csv, method=method)


if __name__ == '__main__':
    unittest.main()<|MERGE_RESOLUTION|>--- conflicted
+++ resolved
@@ -77,19 +77,11 @@
 
 
 gen_examples = [
-<<<<<<< HEAD
-    ('adaboost_batch', None, None, (2019, 3)),
-    ('adagrad_mse_batch', 'adagrad_mse_batch.csv', 'minimum'),
-    ('association_rules_batch', 'association_rules_batch.csv', 'confidence'),
-    ('bacon_outlier_batch', 'multivariate_outlier_batch.csv', lambda r: r[1].weights),
-    ('brownboost_batch', None, None, (2019, 3)),
-=======
     ('adaboost_batch', None, None, (2019, 4)),
     ('adagrad_mse_batch', 'adagrad_mse_batch.csv', 'minimum'),
     ('association_rules_batch', 'association_rules_batch.csv', 'confidence'),
     ('bacon_outlier_batch', 'multivariate_outlier_batch.csv', lambda r: r[1].weights),
     ('brownboost_batch', None, None, (2019, 4)),
->>>>>>> 9aa39e2e
     ('correlation_distance_batch', 'correlation_distance_batch.csv', lambda r: [[np.amin(r.correlationDistance)],
                                                                                 [np.amax(r.correlationDistance)],
                                                                                 [np.mean(r.correlationDistance)],
@@ -100,13 +92,8 @@
                                                                       [np.average(r.cosineDistance)]]),
     #('gradient_boosted_regression_batch', 'gradient_boosted_regression_batch.csv', lambda x: x[1].prediction),
     ('cholesky_batch', 'cholesky_batch.csv', 'choleskyFactor'),
-<<<<<<< HEAD
-    ('covariance_batch', 'covariance.csv', 'covariance', (2019, 3)),
-    ('covariance_streaming', 'covariance.csv', 'covariance', (2019, 3)),
-=======
     ('covariance_batch', 'covariance.csv', 'covariance'),
     ('covariance_streaming', 'covariance.csv', 'covariance'),
->>>>>>> 9aa39e2e
     ('decision_forest_classification_batch', 'decision_forest_classification_batch.csv', lambda r: r[1].prediction, (2019, 1)),
     ('decision_forest_regression_batch', 'decision_forest_regression_batch.csv', lambda r: r[1].prediction, (2019, 1)),
     ('decision_tree_classification_batch', 'decision_tree_classification_batch.csv', lambda r: r[1].prediction),
@@ -125,11 +112,7 @@
     ('linear_regression_streaming', 'linear_regression_batch.csv', lambda r: r[1].prediction),
     ('log_reg_binary_dense_batch', 'log_reg_binary_dense_batch.csv', lambda r: r[1].prediction),
     ('log_reg_dense_batch',),
-<<<<<<< HEAD
-    ('logitboost_batch', None, None, (2019, 3)),
-=======
     ('logitboost_batch', None, None, (2019, 4)),
->>>>>>> 9aa39e2e
     ('low_order_moms_dense_batch', 'low_order_moms_dense_batch.csv', lambda r: np.vstack((r.minimum,
                                                                                           r.maximum,
                                                                                           r.sum,
@@ -139,11 +122,7 @@
                                                                                           r.secondOrderRawMoment,
                                                                                           r.variance,
                                                                                           r.standardDeviation,
-<<<<<<< HEAD
-                                                                                          r.variation)), (2019, 3)),
-=======
                                                                                           r.variation))),
->>>>>>> 9aa39e2e
     ('low_order_moms_streaming', 'low_order_moms_dense_batch.csv', lambda r: np.vstack((r.minimum,
                                                                                         r.maximum,
                                                                                         r.sum,
@@ -153,11 +132,7 @@
                                                                                         r.secondOrderRawMoment,
                                                                                         r.variance,
                                                                                         r.standardDeviation,
-<<<<<<< HEAD
-                                                                                        r.variation)), (2019, 3)),
-=======
                                                                                         r.variation))),
->>>>>>> 9aa39e2e
     ('math_abs_batch',),
     ('math_logistic_batch',),
     ('math_relu_batch',),
@@ -177,17 +152,12 @@
     ('qr_streaming', 'qr.csv', 'matrixR'),
     ('ridge_regression_batch', 'ridge_regression_batch.csv', lambda r: r[0].prediction),
     ('ridge_regression_streaming', 'ridge_regression_batch.csv', lambda r: r[0].prediction),
-    ('saga_batch', None, None, (2019, 3)),
+    ('saga_batch', None, None, (2019, 2)),
     ('sgd_logistic_loss_batch', 'sgd_logistic_loss_batch.csv', 'minimum'),
     ('sgd_mse_batch', 'sgd_mse_batch.csv', 'minimum'),
     ('sorting_batch',),
-<<<<<<< HEAD
-    ('stump_classification_batch', None, None, (2019, 3)),
-    ('stump_regression_batch', None, None, (2019, 3)),
-=======
     ('stump_classification_batch', None, None, (2019, 4)),
     ('stump_regression_batch', None, None, (2019, 4)),
->>>>>>> 9aa39e2e
     ('svm_multiclass_batch', 'svm_multiclass_batch.csv', lambda r: r[0].prediction),
     ('univariate_outlier_batch', 'univariate_outlier_batch.csv', lambda r: r[1].weights),
 ]
